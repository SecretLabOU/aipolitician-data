<<<<<<< HEAD
.env
=======
# Python
__pycache__/
*.py[cod]
*$py.class
*.so
.Python
build/
develop-eggs/
dist/
downloads/
eggs/
.eggs/
lib/
lib64/
parts/
sdist/
var/
wheels/
*.egg-info/
.installed.cfg
*.egg

# Environment
.env
venv/
ENV/
env/
.venv/
.conda/

# Data
data/*.json
data/chroma*/
!data/sample_politician.json

# Editor files
.idea/
.vscode/
*.swp
*.swo
.DS_Store

# Scrapy
.scrapy
scrapy.log

# Logs
*.log
logs/

# Temporary files
*.tmp
tmp/

# Testing and debug files
test_*.py
debug_*.py
direct_*.py
>>>>>>> 9459f773
<|MERGE_RESOLUTION|>--- conflicted
+++ resolved
@@ -1,6 +1,3 @@
-<<<<<<< HEAD
-.env
-=======
 # Python
 __pycache__/
 *.py[cod]
@@ -58,5 +55,4 @@
 # Testing and debug files
 test_*.py
 debug_*.py
-direct_*.py
->>>>>>> 9459f773
+direct_*.py